name: build
on:
  pull_request:
  push:
    branches:
      - master
jobs:
  # build-linux:
  #   name: Build
  #   runs-on: ubuntu-latest
  #   steps:
  #     - name: Set up Go 1.14
  #       uses: actions/setup-go@v1
  #       with:
  #         go-version: 1.14
  #       id: go

  #     - name: Check out code into the Go module directory
  #       uses: actions/checkout@v1

  #     - name: Install command dependencies
  #       run: |
  #         mkdir -p $HOME/go/bin
  #         export GOPATH=$HOME/go
  #         echo "::set-env name=GOPATH::$HOME/go"
  #         echo "::set-env name=GO_VERSION::$(go version | awk '{ print $3}' | sed 's/^go//')"
  #         echo "::add-path::$HOME/go/bin"
  #         make install-ci install

  #     - name: Build
  #       run: make build

  #     - name: Lint
  #       run: make lint

  #     - name: Test
  #       run: TEST_FLAGS="-tags integration" make test

  #     - name: Coverage Report
  #       run: make publish-coverage
  #       env:
  #         CODECOV_TOKEN: ${{ secrets.CODECOV_TOKEN }}

  #     - name: goreleaser
  #       uses: goreleaser/goreleaser-action@master
  #       with:
  #         args: release --snapshot --skip-publish --rm-dist --release-notes .release-notes.md
  #       env:
  #         GITHUB_TOKEN: ${{ secrets.GITHUB_TOKEN }}

  build-windows:
    name: Build(Windows)
    runs-on: windows-latest
    steps:
<<<<<<< HEAD
      - name: Set up Go 1.15
=======
      - name: Set up Go 1.14
>>>>>>> 10a5f420
        uses: actions/setup-go@v2
        with:
          go-version: 1.15
        id: go

      - name: Check out code into the Go module directory
        uses: actions/checkout@v2

      - name: Install command dependencies
        run: |
          echo "::set-env name=GOPATH::$HOME/go"
          echo "::set-env name=GO_VERSION::$(go version | awk '{ print $3}' | sed 's/^go//')"
          echo "::add-path::$HOME/go/bin"
          #make install-ci install

      - name: Build
        run: make build

      - name: Test
        run: make test TEST_FLAGS="-tags integration"

      - name: Print
        run: qbec.exe version

      - name: Coverage Report
        run: make publish-coverage
        env:
<<<<<<< HEAD
          CODECOV_TOKEN: ${{ secrets.CODECOV_TOKEN }}
=======
          CODECOV_TOKEN: ${{ secrets.CODECOV_TOKEN }}

      - name: goreleaser
        uses: goreleaser/goreleaser-action@master
        with:
          args: release --snapshot --skip-publish --rm-dist --release-notes .release-notes.md
        env:
          GITHUB_TOKEN: ${{ secrets.GITHUB_TOKEN }}
  build-windows:
    name: Build(Windows)
    runs-on: windows-latest
    steps:
      - name: Set up Go 1.14
        uses: actions/setup-go@v2
        with:
          go-version: 1.14
        id: go

      - name: Check out code into the Go module directory
        uses: actions/checkout@v2

      - name: Install command dependencies
        run: |
          echo "::set-env name=GOPATH::$HOME/go"
          echo "::set-env name=GO_VERSION::$(go version | awk '{ print $3}' | sed 's/^go//')"
          echo "::add-path::$HOME/go/bin"

      - name: Build
        run: make build

      - name: Test
        run: make test
>>>>>>> 10a5f420
<|MERGE_RESOLUTION|>--- conflicted
+++ resolved
@@ -16,7 +16,7 @@
   #       id: go
 
   #     - name: Check out code into the Go module directory
-  #       uses: actions/checkout@v1
+  #       uses: actions/checkout@v2
 
   #     - name: Install command dependencies
   #       run: |
@@ -52,57 +52,10 @@
     name: Build(Windows)
     runs-on: windows-latest
     steps:
-<<<<<<< HEAD
-      - name: Set up Go 1.15
-=======
       - name: Set up Go 1.14
->>>>>>> 10a5f420
         uses: actions/setup-go@v2
         with:
           go-version: 1.15
-        id: go
-
-      - name: Check out code into the Go module directory
-        uses: actions/checkout@v2
-
-      - name: Install command dependencies
-        run: |
-          echo "::set-env name=GOPATH::$HOME/go"
-          echo "::set-env name=GO_VERSION::$(go version | awk '{ print $3}' | sed 's/^go//')"
-          echo "::add-path::$HOME/go/bin"
-          #make install-ci install
-
-      - name: Build
-        run: make build
-
-      - name: Test
-        run: make test TEST_FLAGS="-tags integration"
-
-      - name: Print
-        run: qbec.exe version
-
-      - name: Coverage Report
-        run: make publish-coverage
-        env:
-<<<<<<< HEAD
-          CODECOV_TOKEN: ${{ secrets.CODECOV_TOKEN }}
-=======
-          CODECOV_TOKEN: ${{ secrets.CODECOV_TOKEN }}
-
-      - name: goreleaser
-        uses: goreleaser/goreleaser-action@master
-        with:
-          args: release --snapshot --skip-publish --rm-dist --release-notes .release-notes.md
-        env:
-          GITHUB_TOKEN: ${{ secrets.GITHUB_TOKEN }}
-  build-windows:
-    name: Build(Windows)
-    runs-on: windows-latest
-    steps:
-      - name: Set up Go 1.14
-        uses: actions/setup-go@v2
-        with:
-          go-version: 1.14
         id: go
 
       - name: Check out code into the Go module directory
@@ -117,6 +70,13 @@
       - name: Build
         run: make build
 
+      - name: Print
+        run: qbec.exe version
+
       - name: Test
-        run: make test
->>>>>>> 10a5f420
+        run: make test TEST_FLAGS="-tags integration"
+
+      - name: Coverage Report
+        run: make publish-coverage
+        env:
+          CODECOV_TOKEN: ${{ secrets.CODECOV_TOKEN }}